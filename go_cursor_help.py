import platform
import os
import subprocess
from logger import logging
from language import get_translation

def go_cursor_help():
    system = platform.system()
    logging.info(get_translation("current_operating_system", system=system))
    
    base_url = "https://aizaozao.com/accelerate.php/https://raw.githubusercontent.com/yuaotian/go-cursor-help/refs/heads/master/scripts/run"
    
    if system == "Darwin":  # macOS
<<<<<<< HEAD
        cmd = f'curl -k -fsSL {base_url}/cursor_mac_id_modifier.sh | sudo bash'
        logging.info("执行macOS命令")
=======
        cmd = f'curl -fsSL {base_url}/cursor_mac_id_modifier.sh | sudo bash'
        logging.info(get_translation("executing_macos_command"))
>>>>>>> 2145f40e
        os.system(cmd)
    elif system == "Linux":
        cmd = f'curl -fsSL {base_url}/cursor_linux_id_modifier.sh | sudo bash'
        logging.info(get_translation("executing_linux_command"))
        os.system(cmd)
    elif system == "Windows":
        cmd = f'irm {base_url}/cursor_win_id_modifier.ps1 | iex'
        logging.info(get_translation("executing_windows_command"))
        # Use PowerShell to execute command on Windows
        subprocess.run(["powershell", "-Command", cmd], shell=True)
    else:
        logging.error(get_translation("unsupported_operating_system", system=system))
        return False
    
    return True

def main():
    go_cursor_help()

if __name__ == "__main__":
    main()<|MERGE_RESOLUTION|>--- conflicted
+++ resolved
@@ -11,13 +11,8 @@
     base_url = "https://aizaozao.com/accelerate.php/https://raw.githubusercontent.com/yuaotian/go-cursor-help/refs/heads/master/scripts/run"
     
     if system == "Darwin":  # macOS
-<<<<<<< HEAD
         cmd = f'curl -k -fsSL {base_url}/cursor_mac_id_modifier.sh | sudo bash'
-        logging.info("执行macOS命令")
-=======
-        cmd = f'curl -fsSL {base_url}/cursor_mac_id_modifier.sh | sudo bash'
         logging.info(get_translation("executing_macos_command"))
->>>>>>> 2145f40e
         os.system(cmd)
     elif system == "Linux":
         cmd = f'curl -fsSL {base_url}/cursor_linux_id_modifier.sh | sudo bash'
